--- conflicted
+++ resolved
@@ -11,13 +11,8 @@
 
 		#region --- Properties ---
 
-<<<<<<< HEAD
 		public g3.DMesh3 Base { get; }
-		public bool IsNormalised => throw new NotImplementedException();
-=======
-		public g3.IMesh Base { get; }
 		public bool IsNormalised { get; }
->>>>>>> f25c0f40
 
 		public uint VertexCount => (uint) Base.VertexCount;
 		public uint FaceCount => (uint) Base.TriangleCount;
@@ -50,11 +45,7 @@
 
 		#region --- Constructor Methods ---
 
-<<<<<<< HEAD
-		public GeometryMesh(g3.DMesh3 mesh) {
-=======
-		public GeometryMesh(g3.IMesh mesh, bool normalised = false) {
->>>>>>> f25c0f40
+		public GeometryMesh(g3.DMesh3 mesh, bool normalised = false) {
 			Base = mesh ?? throw new ArgumentNullException(nameof(mesh));
 			IsNormalised = normalised;
 		}
@@ -80,9 +71,9 @@
 			return VectorConvert(Base.GetVertexNormal(Convert.ToInt32(pos)));
 		}
 
-		public double GetTriArea(int tID)
+		public double GetTriArea(uint tID)
 		{
-			return Base.GetTriArea(tID);
+			return Base.GetTriArea(Convert.ToInt32(tID));
 		}
 
 		public static GeometryMesh Create(g3.DMesh3 mesh) {
