﻿using System;
<<<<<<< HEAD
using System.Collections.Generic;
using System.Globalization;
using CommandLine;
using CommandLine.Text;
using ShapeDatabase.IO;
using ShapeDatabase.Shapes;
=======
using ShapeDatabase.UI;
>>>>>>> 2c2341fe

namespace ShapeDatabase {
	class Program {

		private static FileManager FileManager { get; set; }

		static void Main(string[] args) {
<<<<<<< HEAD
			Console.WriteLine("Starting up!");

			FileManager = new FileManager();

			Console.WriteLine("Starting converting input!");
			Parser.Default.ParseArguments<Options>(args)
				.WithNotParsed(OnErrors)
				.WithParsed(OnParsedValues);
			Console.WriteLine("Done converting input!");
			Console.WriteLine("Press any key to exit application.");
			Console.ReadLine();
		}

		/// <summary>
		/// Actions which will be performe don the converted Options
		/// object.
		/// </summary>
		/// <param name="options">Parsed Command Line Argument Collection.</param>
		static void OnParsedValues(Options options) {
			Settings.Culture = CultureInfo.GetCultureInfo(options.Culture);

			Console.WriteLine("Start Processing Meshes.");
			foreach (string dir in options.ShapeDirectories)
				FileManager.AddDirectory(dir);
			MeshLibrary meshes = FileManager.ProcessedMeshes;
			Console.WriteLine($"Shape Count:{meshes.Count}");
			foreach (string name in meshes.Names)
				Console.WriteLine($"\t- {name}");
			Console.WriteLine("Done Processing Meshes.");
		}

		/// <summary>
		/// Actions which will be performed on all the exceptions
		/// generated when parsing text values.
		/// </summary>
		/// <param name="errors">A collection of generated errors
		/// by the Parser package.</param>
		static void OnErrors(IEnumerable<Error> errors) {
			foreach (Error error in errors)
				Console.WriteLine(error.ToString());
=======

            Controller controller = new Controller();

>>>>>>> 2c2341fe
		}

	}

	/// <summary>
	/// A custom options class for easier command line argument handling.
	/// </summary>
	class Options {

		/// <summary>
		/// A collection of different directories on the computer to find shapes.
		/// </summary>
		[Option('d', "directory",
			Required = true,
			Default = new string[] {"Content/Shapes/Initial"},
			HelpText = "The directories containing all the Shapes.")]
		public IEnumerable<string> ShapeDirectories { get; set; }

		/// <summary>
		/// The culture in which the files were written.
		/// Needed for the conversion process.
		/// </summary>
		[Option('c', "culture",
			Required = false,
			Default = "en",
			HelpText = "The culture in which the files have been written.")]
		public string Culture { get; set; }

		/// <summary>
		/// A collection of examples on how to use this application.
		/// Easier for learning where to find your libraries.
		/// </summary>
		[Usage(ApplicationAlias = "Shape Database")]
		public static IEnumerable<Example> Examples {
			get {
				yield return new Example("Initial Library", new Options() { ShapeDirectories = new string[] { "Content/Shapes/Initial" } });
				yield return new Example("Small Library",	new Options() { ShapeDirectories = new string[] { "Content/Shapes/Small" } });
				yield return new Example("All Library",		new Options() { ShapeDirectories = new string[] { "Content/Shapes/Initial", "Content/Shapes/Original" } });
			}
		}

	}

}<|MERGE_RESOLUTION|>--- conflicted
+++ resolved
@@ -1,14 +1,11 @@
 ﻿using System;
-<<<<<<< HEAD
 using System.Collections.Generic;
 using System.Globalization;
 using CommandLine;
 using CommandLine.Text;
 using ShapeDatabase.IO;
 using ShapeDatabase.Shapes;
-=======
 using ShapeDatabase.UI;
->>>>>>> 2c2341fe
 
 namespace ShapeDatabase {
 	class Program {
@@ -16,7 +13,6 @@
 		private static FileManager FileManager { get; set; }
 
 		static void Main(string[] args) {
-<<<<<<< HEAD
 			Console.WriteLine("Starting up!");
 
 			FileManager = new FileManager();
@@ -26,6 +22,9 @@
 				.WithNotParsed(OnErrors)
 				.WithParsed(OnParsedValues);
 			Console.WriteLine("Done converting input!");
+
+			Controller controller = new Controller();
+
 			Console.WriteLine("Press any key to exit application.");
 			Console.ReadLine();
 		}
@@ -57,11 +56,6 @@
 		static void OnErrors(IEnumerable<Error> errors) {
 			foreach (Error error in errors)
 				Console.WriteLine(error.ToString());
-=======
-
-            Controller controller = new Controller();
-
->>>>>>> 2c2341fe
 		}
 
 	}
