--- conflicted
+++ resolved
@@ -28,14 +28,11 @@
 		/// This is the provided query item's name.
 		/// </summary>
 		public string QueryName { get; }
-<<<<<<< HEAD
-=======
 		/// <summary>
 		/// The mesh of the item which is used as a reference during comparison.
 		/// This is the mesh used to extract the vectors from.
 		/// </summary>
 		public IMesh QueryMesh { get; }
->>>>>>> 49bca92a
 
 		/// <summary>
 		/// A collection containing all the compared items from the database in order
@@ -55,26 +52,18 @@
 
 		#region --- Constructor Methods ---
 
-<<<<<<< HEAD
-		public QueryResult(string name) {
-=======
 		/// <summary>
 		/// Initialises a new result for the given mesh.
 		/// </summary>
 		/// <param name="name">The name of the object used for comparison.</param>
 		/// <param name="mesh">The mesh to extract the feature vectors from.</param>
 		public QueryResult(string name, IMesh mesh) {
->>>>>>> 49bca92a
 			if (string.IsNullOrEmpty(name))
 				throw new ArgumentNullException(nameof(name));
 
 			QueryName = name;
-<<<<<<< HEAD
-			results = new SortedList<QueryItem>();
-=======
 			QueryMesh = mesh ?? throw new ArgumentNullException(nameof(mesh));
 			results = new ConcurrentSortedList<QueryItem>();
->>>>>>> 49bca92a
 		}
 
 		#endregion
