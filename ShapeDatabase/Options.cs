﻿using System;
using System.Collections.Generic;
using CommandLine;
using CommandLine.Text;

namespace ShapeDatabase {
	
	/// <summary>
	/// A custom options class for easier command line argument handling.
	/// </summary>
	class Options {

		/// <summary>
		/// A collection of different directories on the computer to find shapes.
		/// </summary>
		[Option('d', "directory",
			Required = true,
			Default = new string[] { "Content/Shapes/Initial" },
			HelpText = "The directories containing all the Shapes.")]
		public IEnumerable<string> ShapeDirectories { get; set; }

		/// <summary>
		/// The process of operations that this application should perform.
		/// </summary>
		[Option('m', "mode",
			Required = false,
			Default = "VIEW",
			HelpText = "A property to define what should happen to the specified shapes." +
			"\nSupported Modes are: REFINE, MEASURE, VIEW")]
		public string Mode { get; set; }

		/// <summary>
		/// The culture in which the files were written.
		/// Needed for the conversion process.
		/// </summary>
		[Option('c', "culture",
			Required = false,
			Default = "en",
			HelpText = "The culture in which the files have been written.")]
		public string Culture { get; set; }

		/// <summary>
		/// Describes if debug messages should be shown in the console.
		/// </summary>
		[Option('a', "all",
			Required = false,
			Default = false,
			HelpText = "If debug messages should be shown in console.")]
		public bool DebugMessages { get; set; }

		/// <summary>
		/// Describes if previously saved data for speed should be kept during this
		/// execution.
		/// </summary>
		[Option("clean",
			Required = false,
			Default = false,
			HelpText = "If the cached should be removed as if it was a clean install.")]
		public bool CleanStart { get; set; }

		/// <summary>
		/// A collection of examples on how to use this application.
		/// Easier for learning where to find your libraries.
		/// </summary>
		[Usage(ApplicationAlias = "Shape Database")]
		public static IEnumerable<Example> Examples {
			get {
				yield return new Example("Initial Library", new Options() { ShapeDirectories = new string[] { "Content/Shapes/Initial" } });
				yield return new Example("Small Library",	new Options() { ShapeDirectories = new string[] { "Content/Shapes/Small" } });
				yield return new Example("All Libraries",	new Options() { ShapeDirectories = new string[] { "Content/Shapes/Initial", "Content/Shapes/Original" } });
			}
		}

	}

	/// <summary>
	/// Different execution processes which this application can follow.
	/// </summary>
	[Flags]
	public enum OperationModes {

		/// <summary>
		/// Describes that the behaviour is not specified.
		/// </summary>
		NONE = 0,
		/// <summary>
		/// Describes that the user wants to view the shapes.
		/// </summary>
		VIEW = 1,
		/// <summary>
		/// Describes that the application should refine these shapes.
		/// </summary>
		REFINE = 2,
		/// <summary>
		/// Describes that the application should export measurements from the shapes.
		/// </summary>
		MEASURE = 4,
		/// <summary>
		/// Describes that the user wants to extract features from the shapes.
		/// </summary>
<<<<<<< HEAD
		FEATURES = 8,
=======
		FEATURES = 8

>>>>>>> 1436c68b
	}

}<|MERGE_RESOLUTION|>--- conflicted
+++ resolved
@@ -98,12 +98,8 @@
 		/// <summary>
 		/// Describes that the user wants to extract features from the shapes.
 		/// </summary>
-<<<<<<< HEAD
-		FEATURES = 8,
-=======
 		FEATURES = 8
 
->>>>>>> 1436c68b
 	}
 
 }