--- conflicted
+++ resolved
@@ -341,7 +341,6 @@
     <value>MeshName</value>
     <comment>The format to use in files to describe the name of a mesh.</comment>
   </data>
-<<<<<<< HEAD
   <data name="EX_Cast" xml:space="preserve">
     <value>Could not cast an object of type {0} to type {1}.</value>
     <comment>The exception which is given when an attempt to cast an object from type A to type B is being performed and failed.</comment>
@@ -349,10 +348,13 @@
   <data name="D_EvaluationFile" xml:space="preserve">
     <value>evaluations.csv</value>
     <comment>The file where the analysis/evaluation of the query results will be saved to.</comment>
-=======
+  </data>
   <data name="D_SettingsFile" xml:space="preserve">
     <value>settings.ini</value>
     <comment>The file where all the application settings will be stored in.</comment>
->>>>>>> 65d5dc93
+  </data>
+  <data name="EX_NoMesh" xml:space="preserve">
+    <value>Mesh not found!</value>
+    <comment>The exception which is given when a mesh is being retrieved which is not stored in our library.</comment>
   </data>
 </root>