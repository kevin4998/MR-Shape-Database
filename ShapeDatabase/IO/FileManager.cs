﻿using System;
using System.Collections;
using System.Collections.Concurrent;
using System.Collections.Generic;
using System.Diagnostics;
using System.IO;
using System.Threading.Tasks;
using ShapeDatabase.Features.Descriptors;
using ShapeDatabase.Features.Statistics;
using ShapeDatabase.Properties;
using ShapeDatabase.Query;
using ShapeDatabase.Refine;
using ShapeDatabase.Shapes;
using ShapeDatabase.Util;

namespace ShapeDatabase.IO {

	/// <summary>
	/// A class with the purpose of managing different files containing shapes.
	/// This is the main manager of all the different types.
	/// </summary>
	public class FileManager {

		#region --- Properties ---

		#region -- Instance Variables --

		/// <summary>
		/// The one responsible for all the reading and writing with files.
		/// </summary>
		private IOManager IOManager { get; } = new IOManager();

		/// <summary>
		/// The one responsible for ordering all the meshes into the correct
		/// repositories.
		/// </summary>
		private LibraryManager Library { get; } = new LibraryManager();


		/// <summary>
		/// A collection of all the loaded meshes structured inside a library.
		/// </summary>
		public MeshLibrary ProcessedMeshes {
			get => Library.ProcessedMeshes;
			set => Library.ProcessedMeshes = value;
		}

		/// <summary>
		/// A collection of all the query meshes structured inside a library.
		/// </summary>
		public MeshLibrary QueryMeshes {
			get => Library.QueryMeshes;
			set => Library.QueryMeshes = value;
		}

		#endregion

		#endregion

		#region --- Constructor Methods ---

		/// <summary>
		/// Creates a new manager responsible for loading files.
		/// </summary>
		public FileManager() {
			ProcessedMeshes = Library.ProcessedMeshes;
			QueryMeshes = Library.QueryMeshes;
		}

		#endregion

		#region --- Instance Methods ---

		#region -- Public Operations --

		#region - Add Functionality --

		/// <summary>
		/// Provides another reader which is able to convert files into meshes.
		/// This will have effect on the next provided directories.
		/// It will not try to recover the extra filess from previous directories.
		/// </summary>
		/// <param name="readers">The readers which can convert files into meshes.</param>
		/// <exception cref="ArgumentException">If a given reader does not contain
		/// any supported file extension.</exception>
		public void AddReader<T>(params IReader<T>[] readers) =>
			IOManager.AddReaders<T>(readers);

		/// <summary>
		/// Provides another refiner which can normalise meshes for easier feature extraction.
		/// This will have effect on the next provided directories.
		/// It will not try to recover the extra files from previous directories.
		/// </summary>
		/// <param name="refiners">The refiner which can normalise a shape in any way.</param>
		public void AddRefiner(params IRefiner<IMesh>[] refiners) =>
			Library.Refiner.AddRefiners(refiners);

		/// <summary>
		/// Provides another writer which can change the format in which certain
		/// information is being saved.
		/// </summary>
		/// <typeparam name="T">The type of objects which can be serialised.</typeparam>
		/// <param name="writers">The collection of writers which can now be used
		/// for serialisation purposes.</param>
		public void AddWriter<T>(params IWriter<T>[] writers) =>
			IOManager.AddWriters<T>(writers);

		#endregion

		#region - Directory Functionality -

		/// <summary>
		/// Secure the specified location as a directory containing new shapes
		/// for this application. The program will first check and possibly
		/// refine/normalise the given shapes before execution.
		/// </summary>
		/// <param name="filedir">The location on your device which will be used
		/// for shapes in this database.</param>
		/// <param name="async">If the given method may make use of asynchronous
		/// operations.</param>
		/// <exception cref="ArgumentNullException">If the given directory is
		/// <see langword="null"/>.</exception>
		/// <exception cref="ArgumentException">If the given directory does not exist.
		/// </exception>
		public void AddDirectory(string filedir, bool async = true) =>
			AddDir(filedir, Library.AddAndRefine, async);

		/// <summary>
		/// Secure the specified location as a directory containing already
		/// processed shapes for this application. These space will override
		/// currently stored shapes in the case of a collision.
		/// </summary>
		/// <param name="filedir">The location on your device which will be used
		/// for shapes in this database.</param>
		/// <param name="async">>If the given method may make use of asynchronous
		/// operations.</param>
		/// <exception cref="ArgumentNullException">If the given directory is <see langword="null"/>.</exception>
		/// <exception cref="ArgumentException">If the given directory does not exist.</exception>
		public void AddDirectoryDirect(string filedir, bool async = true) =>
			AddDir(filedir, Library.AddDirect, async);

		/// <summary>
		/// Secure the specified location as a directory containing query shapes
		/// for this application. The program will first check and possibly
		/// refine/normalise the given shapes before loading them in memory.
		/// </summary>
		/// <param name="filedir">The location on your device which will be used
		/// for shapes in this database.</param>
		/// <param name="async">If the given method may make use of asynchronous
		/// operations.</param>
<<<<<<< HEAD
		/// <exception cref="ArgumentNullException">If the given directory is
		/// <see langword="null"/>.</exception>
		/// <exception cref="ArgumentException">If the given directory does not exist.
		/// </exception>
		public void AddQueryDirectory(string filedir, bool async = true) =>
=======
		/// <exception cref="ArgumentNullException">If the given directory is<see langword="null"/>.</exception>
		/// <exception cref="ArgumentException">If the given directory does not exist.</exception>
		public void AddQueryDirectory(string filedir, bool async = false) =>
>>>>>>> fda6e8dd
			AddDir(filedir, Library.AddQueryAndRefine, async);

		/// <summary>
		/// Secure the specified location as a directory containing query shapes
		/// for this application. The program will not refine the shapes but
		/// rather load them in directly.
		/// </summary>
		/// <param name="filedir">The location on your device which will be used
		/// for shapes in this database.</param>
		/// <param name="async">If the given method may make use of asynchronous
		/// operations.</param>
<<<<<<< HEAD
		/// <exception cref="ArgumentNullException">If the given directory is
		/// <see langword="null"/>.</exception>
		/// <exception cref="ArgumentException">If the given directory does not exist.
		/// </exception>
		public void AddQueryDirectoryDirect(string filedir, bool async = true) =>
=======
		/// <exception cref="ArgumentNullException">If the given directory is<see langword="null"/>.</exception>
		/// <exception cref="ArgumentException">If the given directory does not exist.</exception>
		public void AddQueryDirectoryDirect(string filedir, bool async = false) =>
>>>>>>> fda6e8dd
			AddDir(filedir, Library.AddQueryDirect, async);

		/// <summary>
		/// Checks how many shapes there are with the specified class name.
		/// </summary>
		/// <param name="className"></param>
		/// <returns></returns>
		public int ShapesInClass(string className) =>
			Library.ShapesInClass(className);

		public string ClassByShapeName(string shapeName, bool queryShape = true) =>
			Library.ClassByShapeName(shapeName, queryShape);

		#endregion

		#region - Read and Writing -

		/// <summary>
		/// Serialises the given object to the specified path if possible.
		/// </summary>
		/// <param name="path">The location of the file where everything should be
		/// written to.</param>
		/// <param name="value">The value which should be in the path.</param>
		/// <param name="type">The type of object which to serialise.</param>
		/// <returns>If the value was successfully writen to the specified file.</returns>
		/// <exception cref="ArgumentNullException">If any of the given paramaters
		/// is <see langword="null"/>.</exception>
		/// <exception cref="NotSupportedException">If there is no writer
		/// which can deserialise the given type to the specified file type.</exception>
		public bool TryWrite(string path, object value, Type type) =>
			IOManager.TryWrite(path, value, type);

		/// <summary>
		/// Serialises the given object to the specified path if possible.
		/// </summary>
		/// <typeparam name="T">The type of object which to serialise.</typeparam>
		/// <param name="path">The location of the file where everything should be
		/// written to.</param>
		/// <param name="value">The value which should be in the path.</param>
		/// <returns>If the value was successfully writen to the specified file.</returns>
		/// <exception cref="ArgumentNullException">If any of the given paramaters
		/// is <see langword="null"/>.</exception>
		/// <exception cref="NotSupportedException">If there is no writer
		/// which can deserialise the given type to the specified file type.</exception>
		public bool TryWrite<T>(string path, T value) =>
			IOManager.TryWrite<T>(path, value);

		/// <summary>
		/// Serialises the given object to the specified path if possible.
		/// </summary>
		/// <param name="path">The location of the file where everything should be
		/// written to.</param>
		/// <param name="value">The value which should be in the path.</param>
		/// <param name="type">The type of object which to serialise.</param>
		/// <exception cref="ArgumentNullException">If any of the given paramaters
		/// is <see langword="null"/>.</exception>
		/// <exception cref="NotSupportedException">If there is no writer
		/// which can deserialise the given type to the specified file type.</exception>
		public void Write(string path, object value, Type type) =>
			IOManager.Write(path, value, type);

		/// <summary>
		/// Serialises the given object to the specified path if possible.
		/// </summary>
		/// <typeparam name="T">The type of object which to serialise.</typeparam>
		/// <param name="value">The value which should be in the path.</param>
		/// <param name="path">The location of the file where everything should be
		/// written to.</param>
		/// <exception cref="ArgumentNullException">If any of the given paramaters
		/// is <see langword="null"/>.</exception>
		/// <exception cref="NotSupportedException">If there is no writer
		/// which can deserialise the given type to the specified file type.</exception>
		public void Write<T>(string path, T value) =>
			IOManager.Write<T>(path, value);

		/// <summary>
		/// Deserialises the given file into the specified object type if possible.
		/// </summary>
		/// <typeparam name="T">The type of object which to deserialise.</typeparam>
		/// <param name="path">The location of the file where everything should be
		/// read from.</param>
		/// <param name="value">The deserialised object where all information
		/// comes from the specified file.</param>
		/// <returns>If the value was successfully deserialised.</returns>
		/// <exception cref="ArgumentNullException">If the specified path does
		/// not exist or is <see langword="null"/>.</exception>
		public bool TryRead<T>(string path, out T value) =>
			IOManager.TryRead<T>(path, out value);

		/// <summary>
		/// Deserialises the given file into the specified object type if possible.
		/// </summary>
		/// <param name="path">The location of the file where everything should be
		/// read from.</param>
		/// <param name="type">The type of object which to deserialise.</param>
		/// <param name="value">he deserialised object where all information
		/// comes from the specified file.</param>
		/// <returns>If the value was successfully deserialised.</returns>
		/// <exception cref="ArgumentNullException">If the specified path does
		/// not exist or is <see langword="null"/>.</exception>
		public bool TryRead(string path, Type type, out object value) =>
			IOManager.TryRead(path, type, out value);

		/// <summary>
		/// Deserialises the given file into the specified object type if possible.
		/// </summary>
		/// <param name="path">The location of the file where everything should be
		/// written to.</param>
		/// <param name="type">The type of object which to deserialise.</param>
		/// <returns>The value which should be in the path.</returns>
		/// <exception cref="ArgumentNullException">If any provided parameter
		/// is <see langword="null"/>.</exception>
		public object Read(string path, Type type) => IOManager.Read(path, type);

		/// <summary>
		/// Deserialises the given file into the specified object type if possible.
		/// </summary>
		/// <typeparam name="T">The type of object which to deserialise.</typeparam>
		/// <param name="path">The location of the file where everything should be
		/// written to.</param>
		/// <returns>The value which should be in the path.</returns>
		public T Read<T>(string path) => IOManager.Read<T>(path);

		#endregion

		#endregion

		#region -- Private Helpers --

		/// <summary>
		/// Looks through the specified directory and subdirectories for all
		/// the different files which can be loaded by the current FileManager.
		/// </summary>
		/// <param name="directory">The main directory to search for files to convert.</param>
		/// <returns>An array of all the files in the directory which can be read.</returns>
		/// <exception cref="ArgumentNullException">If the given directory is <see langword="null"/>.</exception>
		/// <exception cref="ArgumentException">If the given directory does not exist.</exception>
		private FileInfo[] DiscoverFiles(DirectoryInfo directory) {
			if (directory == null)
				throw new ArgumentNullException(nameof(directory));
			if (!directory.Exists)
				throw new ArgumentException(
					Resources.EX_Directoy_NotExist,
					directory.FullName);

			ISet<string> formats = IOManager.SupportedReaderFormats(typeof(IMesh));
			Queue<DirectoryInfo> pdirs  = new Queue<DirectoryInfo>();
			Queue<FileInfo>      pfiles = new Queue<FileInfo>();

			pdirs.Enqueue(directory);
			while (pdirs.Count != 0) {
				DirectoryInfo dir = pdirs.Dequeue();

				DirectoryInfo[] dirs = dir.GetDirectories();
				foreach (DirectoryInfo subdir in dirs)
					pdirs.Enqueue(subdir);

				FileInfo[] files  = dir.GetFiles();
				foreach (FileInfo file in files) {
					string extension = file.Extension
											.Substring(1)
											.ToLower(Settings.Culture);
					if (formats.Contains(extension))
						pfiles.Enqueue(file);
				}

			}

			return pfiles.ToArray();
		}

		/// <summary>
		/// Adds all the files from a provided directory.
		/// </summary>
		/// <param name="filedir">The directory to look for new shapes.</param>
		/// <param name="add">The action to add the shapes to specific library.</param>
		/// <param name="async">If the operation should happen asynchronously.</param>
		private void AddDir(string filedir, Action<FileInfo> add, bool async = true) {
			if (string.IsNullOrEmpty(filedir))
				throw new ArgumentNullException(nameof(filedir));
			if (add == null)
				throw new ArgumentNullException(nameof(add));

			// Discover files.
			FileInfo[] files = DiscoverFiles(new DirectoryInfo(filedir));

			using (ProgressBar progress = new ProgressBar(files.Length)) { 
				// Add files into the library (+ refinement).
				if (async) { 
					Parallel.ForEach(files, file => {
						add(file);
						progress.CompleteTask();
					});
				} else { 
					foreach (FileInfo file in files) { 
						add(file);
						progress.CompleteTask();
					}
				}
			}
		}

		#endregion

		#endregion

	}

}<|MERGE_RESOLUTION|>--- conflicted
+++ resolved
@@ -82,7 +82,7 @@
 		/// </summary>
 		/// <param name="readers">The readers which can convert files into meshes.</param>
 		/// <exception cref="ArgumentException">If a given reader does not contain
-		/// any supported file extension.</exception>
+		/// any supported file extensions.</exception>
 		public void AddReader<T>(params IReader<T>[] readers) =>
 			IOManager.AddReaders<T>(readers);
 
@@ -134,8 +134,10 @@
 		/// for shapes in this database.</param>
 		/// <param name="async">>If the given method may make use of asynchronous
 		/// operations.</param>
-		/// <exception cref="ArgumentNullException">If the given directory is <see langword="null"/>.</exception>
-		/// <exception cref="ArgumentException">If the given directory does not exist.</exception>
+		/// <exception cref="ArgumentNullException">If the given directory is
+		/// <see langword="null"/>.</exception>
+		/// <exception cref="ArgumentException">If the given directory does not exist.
+		/// </exception>
 		public void AddDirectoryDirect(string filedir, bool async = true) =>
 			AddDir(filedir, Library.AddDirect, async);
 
@@ -148,17 +150,11 @@
 		/// for shapes in this database.</param>
 		/// <param name="async">If the given method may make use of asynchronous
 		/// operations.</param>
-<<<<<<< HEAD
 		/// <exception cref="ArgumentNullException">If the given directory is
 		/// <see langword="null"/>.</exception>
 		/// <exception cref="ArgumentException">If the given directory does not exist.
 		/// </exception>
 		public void AddQueryDirectory(string filedir, bool async = true) =>
-=======
-		/// <exception cref="ArgumentNullException">If the given directory is<see langword="null"/>.</exception>
-		/// <exception cref="ArgumentException">If the given directory does not exist.</exception>
-		public void AddQueryDirectory(string filedir, bool async = false) =>
->>>>>>> fda6e8dd
 			AddDir(filedir, Library.AddQueryAndRefine, async);
 
 		/// <summary>
@@ -170,27 +166,36 @@
 		/// for shapes in this database.</param>
 		/// <param name="async">If the given method may make use of asynchronous
 		/// operations.</param>
-<<<<<<< HEAD
 		/// <exception cref="ArgumentNullException">If the given directory is
 		/// <see langword="null"/>.</exception>
 		/// <exception cref="ArgumentException">If the given directory does not exist.
 		/// </exception>
 		public void AddQueryDirectoryDirect(string filedir, bool async = true) =>
-=======
-		/// <exception cref="ArgumentNullException">If the given directory is<see langword="null"/>.</exception>
-		/// <exception cref="ArgumentException">If the given directory does not exist.</exception>
-		public void AddQueryDirectoryDirect(string filedir, bool async = false) =>
->>>>>>> fda6e8dd
 			AddDir(filedir, Library.AddQueryDirect, async);
 
+
 		/// <summary>
 		/// Checks how many shapes there are with the specified class name.
-		/// </summary>
-		/// <param name="className"></param>
-		/// <returns></returns>
+		/// This will only check internal shapes and not query items.
+		/// </summary>
+		/// <param name="className">The name of the class whose shapes to retrieve.
+		/// </param>
+		/// <returns>The amount of shapes which are present in the specified class.
+		/// If the class is not in the database then this will return 0.</returns>
 		public int ShapesInClass(string className) =>
 			Library.ShapesInClass(className);
 
+		/// <summary>
+		/// Attempts to retrieve the class of a specified shape.
+		/// The shape will be searched in both internal and query directories
+		/// starting in the specified directory for speed.
+		/// </summary>
+		/// <param name="shapeName">The name of the shape which needs to be retrieved.
+		/// </param>
+		/// <param name="queryShape">If the shape is present in the query directory.
+		/// This is used to speed up retrieval by using extra knowledge.</param>
+		/// <returns>The name of the class of the specified shape if it could be found,
+		/// otherwise it returns <see langword="null"/>.</returns>
 		public string ClassByShapeName(string shapeName, bool queryShape = true) =>
 			Library.ClassByShapeName(shapeName, queryShape);
 
@@ -256,6 +261,8 @@
 		public void Write<T>(string path, T value) =>
 			IOManager.Write<T>(path, value);
 
+
+
 		/// <summary>
 		/// Deserialises the given file into the specified object type if possible.
 		/// </summary>
@@ -314,10 +321,14 @@
 		/// Looks through the specified directory and subdirectories for all
 		/// the different files which can be loaded by the current FileManager.
 		/// </summary>
-		/// <param name="directory">The main directory to search for files to convert.</param>
-		/// <returns>An array of all the files in the directory which can be read.</returns>
-		/// <exception cref="ArgumentNullException">If the given directory is <see langword="null"/>.</exception>
-		/// <exception cref="ArgumentException">If the given directory does not exist.</exception>
+		/// <param name="directory">The main directory to search for files to convert.
+		/// </param>
+		/// <returns>An array of all the files in the directory which can be read.
+		/// </returns>
+		/// <exception cref="ArgumentNullException">if the given directory is
+		/// <see langword="null"/>.</exception>
+		/// <exception cref="ArgumentException">if the given directry does not exist.
+		/// </exception>
 		private FileInfo[] DiscoverFiles(DirectoryInfo directory) {
 			if (directory == null)
 				throw new ArgumentNullException(nameof(directory));
