﻿using ShapeDatabase.Features.Descriptors;
using ShapeDatabase.IO;
using ShapeDatabase.Properties;
using System;
using System.Collections.Generic;
using System.IO;
using System.Linq;
using System.Text;
using System.Threading.Tasks;

namespace ShapeDatabase.Features
{
	/// <summary>
	/// Class for creating a featuremanager out of a csv with featurevectors.
	/// </summary>
	public class FMReader : IReader<FeatureManager>
	{
		#region --- Properties ---

		/// <summary>
		/// The character which is used to seperate values in a csv document.
		/// </summary>
		public static char Seperator => ',';
		/// <summary>
		/// The character which is used to seperate values of a single histogram descriptor.
		/// </summary>
		public static char HistSeperator => ';';

		#endregion

		#region -- Static Properties --

		private static readonly Lazy<FMReader> lazy =
			new Lazy<FMReader>(() => new FMReader());

		#endregion

		#region -- Instance Properties --

		/// <summary>
		/// Provides a reader creating a featuremanager out of a csv with featurevectors.
		/// </summary>
		public static FMReader Instance => lazy.Value;
		public ICollection<string> SupportedFormats => new string[] { ".csv" };

		#endregion

		#region --- Constructor Methods ---

		/// <summary>
		/// Instatiates a new reader for creating a featuremanager out of a csv with featurevectors.
		/// </summary>
		private FMReader() { }

		#endregion

		#region --- Instance Methods ---

		/// <summary>
		/// Converts a streamreader of a csv file to a featuremanager
		/// </summary>
		/// <param name="reader">The streamreader of the csv</param>
		/// <returns>A featuremanager</returns>
		public FeatureManager ConvertFile(StreamReader reader)
		{
			if (reader == null)
				throw new ArgumentNullException(nameof(reader));
			if (reader.EndOfStream)
				throw new ArgumentException(Resources.EX_EndOfStream);

			Dictionary<string, FeatureVector> featureVectors = GetFeatureVectors(reader);

			return new FeatureManager(featureVectors);
		}

		public Task<FeatureManager> ConvertFileAsync(StreamReader reader)
		{
			return Task.Run(() => ConvertFile(reader));
		}

		#endregion

		#region -- Private Methods --

		/// <summary>
		/// Extracts the featurevectors out of a csv file
		/// </summary>
		/// <param name="reader">The streamreader of the csv</param>
		/// <returns>Dictionary with featurevectors per meshname</returns>
		private Dictionary<string, FeatureVector> GetFeatureVectors(StreamReader reader)
		{
			Dictionary<string, FeatureVector> featureVectors = new Dictionary<string, FeatureVector>();

			//First read the descriptor names
			string[] descriptorNames = reader.ReadLine().Split(Seperator).Skip(1).ToArray();

			//Next read the descriptor values
			while (!reader.EndOfStream)
			{
				string line = reader.ReadLine();
				string[] values = line.Split(Seperator);
				string meshName = values[0];
				values = values.Skip(1).ToArray();
				
				List<IDescriptor> descriptors = new List<IDescriptor>();

				for(int i = 0; i < descriptorNames.Length; i++)
				{
					//Check whether value is an ElemDescriptor or HistDescriptor
					if(!values[i].Contains(HistSeperator))
					{
<<<<<<< HEAD
						descriptors.Add(new ElemDescriptor(descriptorNames[i], Convert.ToDouble(values[i])));
					}
					else
					{
						string[] histValues = values[i].Split(HistSeperator).Skip(1).ToArray();
						descriptors.Add(new HistDescriptor(descriptorNames[i], Convert.ToDouble(values[i].Split(HistSeperator)[0]), histValues.Select(x => Int32.Parse(x)).ToArray()));
=======
						descriptors.Add(new ElemDescriptor(descriptorNames[i],
							Convert.ToDouble(value, Settings.Culture)));
					}
					else
					{
						IFormatProvider provider = Settings.Culture;
						descriptors.Add(new HistDescriptor(descriptorNames[i],
							Convert.ToDouble(values[0], provider),
							Convert.ToDouble(values[1], provider),
							values.Skip(2)
								.Select(x => int.Parse(x, provider))
								.ToArray()));
>>>>>>> dfa078b4
					}
				}

				featureVectors.Remove(meshName);
				featureVectors.Add(meshName, new FeatureVector(descriptors));
			}

			return featureVectors;
		}

		#endregion
	}
}<|MERGE_RESOLUTION|>--- conflicted
+++ resolved
@@ -106,30 +106,30 @@
 
 				for(int i = 0; i < descriptorNames.Length; i++)
 				{
+					descriptors.Clear();
+					string value = values[i];
+
 					//Check whether value is an ElemDescriptor or HistDescriptor
-					if(!values[i].Contains(HistSeperator))
+					if(!value.Contains(HistSeperator))
 					{
-<<<<<<< HEAD
-						descriptors.Add(new ElemDescriptor(descriptorNames[i], Convert.ToDouble(values[i])));
-					}
-					else
-					{
-						string[] histValues = values[i].Split(HistSeperator).Skip(1).ToArray();
-						descriptors.Add(new HistDescriptor(descriptorNames[i], Convert.ToDouble(values[i].Split(HistSeperator)[0]), histValues.Select(x => Int32.Parse(x)).ToArray()));
-=======
 						descriptors.Add(new ElemDescriptor(descriptorNames[i],
 							Convert.ToDouble(value, Settings.Culture)));
 					}
 					else
 					{
+
+						string[] splits = value.Split(HistSeperator);
+
+						string binSize = splits[0];
+						string[] histValues = splits.Skip(1).ToArray();
+
 						IFormatProvider provider = Settings.Culture;
-						descriptors.Add(new HistDescriptor(descriptorNames[i],
-							Convert.ToDouble(values[0], provider),
-							Convert.ToDouble(values[1], provider),
-							values.Skip(2)
+						descriptors.Add(new HistDescriptor(
+							descriptorNames[i],
+							Convert.ToDouble(binSize, provider),
+							histValues
 								.Select(x => int.Parse(x, provider))
 								.ToArray()));
->>>>>>> dfa078b4
 					}
 				}
 
