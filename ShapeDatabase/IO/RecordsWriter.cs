﻿using System;
using System.Collections.Generic;
using System.IO;
using System.Linq;
using System.Threading.Tasks;
using CsvHelper;
using ShapeDatabase.Features.Statistics;

namespace ShapeDatabase.IO {

	/// <summary>
	/// A writer to convert a <see cref="RecordHolder"/> class into a csv formatted file.
	/// </summary>
<<<<<<< HEAD
	public class RecordsWriter : IWriter<IRecordHolder> {
=======
	class RecordsWriter : IWriter<RecordHolder> {
>>>>>>> 65d5dc93

		#region --- Properties ---

		private static readonly Lazy<RecordsWriter> lazy =
			new Lazy<RecordsWriter>(() => new RecordsWriter());

		/// <summary>
		/// Provides a writer to convert <see cref="RecordHolder"/>s into csv.
		/// </summary>
		public static RecordsWriter Instance => lazy.Value;


		public ICollection<string> SupportedFormats => new string[] { "csv" };

		#endregion

		#region --- Constructor Methods ---

		/// <summary>
		/// Instatiates a new writer for records.
		/// </summary>
		private RecordsWriter() { }

		#endregion

		#region --- Instance Methods ---

		public void WriteFile(IRecordHolder records, StreamWriter writer) {
			if (records == null)
				throw new ArgumentNullException(nameof(records));
			if (writer == null)
				throw new ArgumentNullException(nameof(writer));

			using (CsvWriter csv = new CsvWriter(writer)) {
				// First line specify our Measurement Names.
				foreach(string name in records.MeasureNames)
					csv.WriteField(name);
				csv.NextRecord();
				// Next lines specify our entries.
				foreach (Record record in records) { 
					foreach((string _, object value) in record.Measures)
						csv.WriteField(value);
					csv.NextRecord();
				}
				// Finally make sure that all the data is written.
				csv.Flush();
			}
		}

		void IWriter.WriteFile(object type, StreamWriter writer)
			=> WriteFile(type as IRecordHolder, writer);

		#endregion

	}
}<|MERGE_RESOLUTION|>--- conflicted
+++ resolved
@@ -11,11 +11,7 @@
 	/// <summary>
 	/// A writer to convert a <see cref="RecordHolder"/> class into a csv formatted file.
 	/// </summary>
-<<<<<<< HEAD
-	public class RecordsWriter : IWriter<IRecordHolder> {
-=======
-	class RecordsWriter : IWriter<RecordHolder> {
->>>>>>> 65d5dc93
+	class RecordsWriter : IWriter<IRecordHolder> {
 
 		#region --- Properties ---
 
