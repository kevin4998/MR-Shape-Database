﻿<Project Sdk="Microsoft.NET.Sdk">

  <PropertyGroup>
    <OutputType>Exe</OutputType>
    <TargetFramework>net48</TargetFramework>
<<<<<<< HEAD
    <StartupObject>ShapeDatabase.Program</StartupObject>
=======
>>>>>>> 2c2341fe
  </PropertyGroup>

  <ItemGroup>
    <Folder Include="UI\" />
    <Folder Include="Content\Shapes\All\" />
    <Folder Include="Content\Shapes\Small\" />
  </ItemGroup>

  <ItemGroup>
    <PackageReference Include="CommandLineParser" Version="2.6.0" />
    <PackageReference Include="OpenTK" Version="3.1.0" />
  </ItemGroup>

  <ItemGroup>
    <None Update="Content\Shapes\Initial\LDB_101.off">
      <CopyToOutputDirectory>Always</CopyToOutputDirectory>
    </None>
    <None Update="Content\Shapes\Initial\LDB_102.off">
      <CopyToOutputDirectory>Always</CopyToOutputDirectory>
    </None>
    <None Update="Content\Shapes\Initial\PSB_Chair.off">
      <CopyToOutputDirectory>Always</CopyToOutputDirectory>
    </None>
    <None Update="Content\Shapes\Initial\PSB_Green_Chair.off">
      <CopyToOutputDirectory>Always</CopyToOutputDirectory>
    </None>
  </ItemGroup>

  <ItemGroup>
    <PackageReference Include="OpenTK" Version="3.1.0" />
  </ItemGroup>

  <ItemGroup>
    <None Update="UI\shader.frag">
      <CopyToOutputDirectory>Always</CopyToOutputDirectory>
    </None>
    <None Update="UI\shader.vert">
      <CopyToOutputDirectory>Always</CopyToOutputDirectory>
    </None>
		<None Update="UI\lighting.frag">
			<CopyToOutputDirectory>Always</CopyToOutputDirectory>
		</None>
  </ItemGroup>

</Project><|MERGE_RESOLUTION|>--- conflicted
+++ resolved
@@ -3,10 +3,7 @@
   <PropertyGroup>
     <OutputType>Exe</OutputType>
     <TargetFramework>net48</TargetFramework>
-<<<<<<< HEAD
     <StartupObject>ShapeDatabase.Program</StartupObject>
-=======
->>>>>>> 2c2341fe
   </PropertyGroup>
 
   <ItemGroup>
