﻿using System;
using System.IO;
using System.Runtime.CompilerServices;
using Accord.Statistics.Analysis;
using Accord.Statistics.Models.Regression.Linear;
using g3;
using gs;
using OpenTK;
using ShapeDatabase.IO;
using ShapeDatabase.Shapes;
using ShapeDatabase.Util;

namespace ShapeDatabase.Refine {

	/// <summary>
	/// Class for extending meshes with too few faces or vertices.
	/// </summary>
	public class ExtendRefiner : IRefiner<Shapes.IMesh> {

		#region --- Properties ---

<<<<<<< HEAD
		private const int DESIRED_VERTICES = 5000;
=======
		private static readonly int DESIRED_VERTICES = 5000;
		private static readonly int MAX_ITERATIONS = 20;
>>>>>>> f25c0f40

		private static readonly Lazy<ExtendRefiner> lazy =
			new Lazy<ExtendRefiner> (() => new ExtendRefiner());

		/// <summary>
		/// Gives a refiner to extend meshes.
		/// </summary>
		public static ExtendRefiner Instance { get { return lazy.Value; } }

		#endregion

		#region --- Constructor Methods ---
		
		/// <summary>
		/// Initialises a new refiner to increase the amount of faces in a shape.
		/// </summary>
		private ExtendRefiner() { }

		#endregion

		#region --- Instance Methods ---

		/// <summary>
		/// Checkes whether mesh has too few faces or vertices.
		/// </summary>
		/// <param name="mesh">The mesh to check for refinement.</param>
		/// <returns><see langword="true"/> if a refinement operation is needed
		/// for an optimal shape.</returns>
		public bool RequireRefinement(Shapes.IMesh mesh)
		{
			if (mesh == null) throw new ArgumentNullException(nameof(mesh));
			return mesh.VertexCount != DESIRED_VERTICES;
		}
		/// <summary>
		/// Extends mesh by applying one iteration of the Doo-Sabin algorithm.
		/// Overwrites the specified file.
		/// </summary>
		/// <param name="mesh">The mesh that needs to be refined.</param>
		/// <param name="file">The file containing the shape to refine.</param>
		/// <exception cref="ArgumentNullException">If the given file is
		/// <see langword="null"/>.</exception>
		/// <exception cref="ArgumentException">If the given file does not exist.
		/// </exception>
		public void RefineMesh(Shapes.IMesh mesh, FileInfo file) {
			if (file == null)
				throw new ArgumentNullException(nameof(file));
			if (!file.Exists)
				throw new ArgumentException("File {0} does not exist.", file.FullName);

			DMesh3 meshDMesh3 = mesh as GeometryMesh;

			Remesher remesher = new Remesher(meshDMesh3) {
				PreventNormalFlips = true
			};

			int i = 0;
			while (meshDMesh3.VertexCount < 5000 && i < MAX_ITERATIONS)
			{
				remesher.SetTargetEdgeLength(0.0001F);
				remesher.BasicRemeshPass();
				i++;
			}

			Reducer reducer = new Reducer(meshDMesh3);
			reducer.ReduceToVertexCount(5000);

			GeomOffWriter.Instance.WriteFile(meshDMesh3, file.FullName);
		}

		#endregion

	}

	/// <summary>
	/// Class for simplifying meshes with too few faces or vertices.
	/// </summary>
	public class SimplifyRefiner : IRefiner<Shapes.IMesh> {

		#region --- Properties ---

		private const int DESIRED_VERTICES = 5000;

		private static readonly Lazy<SimplifyRefiner> lazy =
			new Lazy<SimplifyRefiner>(() => new SimplifyRefiner());

		/// <summary>
		/// Gives a refiner to simplify meshes.
		/// </summary>
		public static SimplifyRefiner Instance { get { return lazy.Value; } }

		#endregion

		#region --- Constructor Methods ---

		/// <summary>
		/// Initialises a new refiner to reduce the amount of faces in a shape.
		/// </summary>
		private SimplifyRefiner() { }

		#endregion

		#region --- Instance Methods ---

		/// <summary>
		/// Checks whether mesh has too many faces or vertices.
		/// </summary>
		/// <param name="mesh">The mesh to check for refinement.</param>
		/// <returns><see langword="true"/> if the given mesh has too many faces.
		/// </returns>
		public bool RequireRefinement(Shapes.IMesh mesh) {
			return mesh.VertexCount != DESIRED_VERTICES;
		}

		/// <summary>
		/// Simplifies mesh by reducing number of faces and triangles. Overwrites the .off file.
		/// </summary>
		/// /// <param name="mesh">The mesh that needs to be refined.</param>
		/// <param name="file">The file containing the shape to refine.</param>
		/// <exception cref="ArgumentNullException">If the given file is
		/// <see langword="null"/>.</exception>
		/// <exception cref="ArgumentException">If the given file does not exist.
		/// </exception>
		/// 
		public void RefineMesh(Shapes.IMesh mesh, FileInfo file)
		{
			if (file == null)
				throw new ArgumentNullException(nameof(file));
			if (!file.Exists)
				throw new ArgumentException("File {0} does not exist.", file.FullName);

			DMesh3 meshDMesh3 = mesh as GeometryMesh;

			Reducer reducer = new Reducer(meshDMesh3);
			reducer.ReduceToVertexCount(5000);
			new MeshAutoRepair(meshDMesh3);

			GeomOffWriter.Instance.WriteFile(meshDMesh3, file.FullName);
		}

		#endregion

	}

	/// <summary>
	/// A class to normalise all shapes in the same style using
	/// the 4 step normalisation process.
	/// <para>
	/// The 4 steps of the normalisation process consists of:
	/// <list type="number">
	///		<item>
	///			<description>Centering to the shape to the bary center.</description>
	///		</item>
	///		<item>
	///			<description>Aligning the shape using the eigenvectors.</description>
	///		</item>
	///		<item>
	///			<description>Scaling the figure to fit the [-1,1] range.</description>
	///		</item>
	///		<item>
	///			<description>And finally flipping along all 3 axis using the
	///			momentum test.</description>
	///		</item>
	/// </list>
	/// </para>
	/// </summary>
	public class NormalisationRefiner : IRefiner<Shapes.IMesh> {

		#region --- Properties ---

		private const float MIN_VALUE = -1f;
		private const float MAX_VALUE = 1f;

		private static readonly Lazy<NormalisationRefiner> lazy
			= new Lazy<NormalisationRefiner>();

		/// <summary>
		/// Gives a refiner to normalise meshes.
		/// </summary>
		public static NormalisationRefiner Instance => lazy.Value;

		#endregion

		#region --- Constructor Methods ---

		/// <summary>
		/// Initialises a new refiner which makes use of the 4 step normalisation
		/// process to make all meshes similar.
		/// </summary>
		public NormalisationRefiner() { }

		#endregion

		#region --- Instance Methods ---

		public bool RequireRefinement(Shapes.IMesh mesh) {
			return !mesh.IsNormalised;
		}

		public void RefineMesh(Shapes.IMesh mesh, FileInfo file) {
			Shapes.SimpleMesh transformed =
				ScaleShape(
					FlipShape(
						AlignShape(
							CenterShape(mesh)
						)
					)
				);
			transformed.IsNormalised = true;
			IO.OFFWriter.Instance.WriteFile(transformed, file.FullName);
		}


		/// <summary>
		/// Attempts to find the centroid or barycenter point of a mesh
		/// by using the average of the center of all triangles divided
		/// by their mass for an accurate representation.
		/// </summary>
		/// <param name="mesh">The mesh to find the barycenter point.</param>
		/// <returns>A <see cref="Vector3"/> containing the center.</returns>
		private static Vector3 FindBaryCenter(Shapes.IMesh mesh) {
			
			OpenTK.Vector3d totalSum = new OpenTK.Vector3d();
			double totalArea = 0;

			foreach(Vector3 face in mesh.Faces) {

				Vector3[] vertices = new Vector3[3] {
					mesh.GetVertex((uint) face.X),
					mesh.GetVertex((uint) face.Y),
					mesh.GetVertex((uint) face.Z)
				};

				double area = AreaOfTriangle(vertices);
				if (double.IsNaN(area))
					continue;
				totalSum += OpenTK.Vector3d.Multiply(
					(OpenTK.Vector3d) CenterOfTriangle(vertices), area);

				totalArea += area;
			}

			return (Vector3) OpenTK.Vector3d.Divide(totalSum, totalArea);

		}

		[MethodImpl(MethodImplOptions.AggressiveInlining)]
		private static Vector3 CenterOfTriangle(Vector3[] points) {
			if (points == null || points.Length == 0)
				throw new ArgumentNullException(nameof(points));

			Vector3 result = new Vector3();
			for(int i = 2; i >= 0; i--)
				result += points[i];
			return result / 3;
		}

		// http://james-ramsden.com/area-of-a-triangle-in-3d-c-code/
		[MethodImpl(MethodImplOptions.AggressiveInlining)]
		private static double AreaOfTriangle(Vector3[] points) {
			if (points == null || points.Length == 0)
				throw new ArgumentNullException(nameof(points));

			double a = Vector3.Distance(points[0], points[1]);
			double b = Vector3.Distance(points[1], points[2]);
			double c = Vector3.Distance(points[2], points[0]);
			double sum = (a + b + c) / 2;
			return Math.Sqrt(sum * (sum-a) * (sum-b) * (sum-c));
		}


		private static Shapes.SimpleMesh CenterShape(Shapes.IMesh mesh) {
			uint vertices = mesh.VertexCount;
			Vector3 center = FindBaryCenter(mesh);

			Vector3[] points = new Vector3[vertices];
			for (uint i = 0; i < vertices; i++)
				points[i] = mesh.GetVertex(i) - center;

			Shapes.SimpleMesh modifiedMesh = Shapes.SimpleMesh.CreateFrom(mesh);
			modifiedMesh.Vertices = points;
			return modifiedMesh;
		}

		private static Shapes.SimpleMesh AlignShape(Shapes.SimpleMesh mesh) {
			// Prepare matrix of all the vectors to present to PCA.
			double[][] matrix = new double[mesh.VertexCount][];
			for (uint i = 0; i < mesh.VertexCount; i++)
				matrix[i] = mesh.GetVertex(i).AsArrayD();
			// Call PCA using The Accord library.
			PrincipalComponentAnalysis pca =
				new PrincipalComponentAnalysis(PrincipalComponentMethod.Center,
											   false, 3);
			MultivariateLinearRegression regression = pca.Learn(matrix);
			double[][] transformed = regression.Transform(matrix);
			Vector3[] vectors = transformed.Vectorize();

			/*
			// Find the collection of eigenVectors.
			double[][] eigenvectors = pca.ComponentVectors;
			// Convert the coordinate system to the eigenvector one.
			Vector3[] vectors = new Vector3[mesh.VertexCount];
			for (int i = (int) mesh.VertexCount - 1; i >= 0; i--) {
				double[] currentVector = matrix[i];
				double[] newVector = Accord.Math.Matrix.Dot(eigenvectors,
															currentVector);
				vectors[i] = newVector.AsVector();
			}
			*/

			// Provide the new positions into the mesh.
			Shapes.SimpleMesh simple = Shapes.SimpleMesh.CreateFrom(mesh);
			simple.Vertices = vectors;
			return simple;
		}

		private static Shapes.SimpleMesh FlipShape(Shapes.IMesh mesh) {
			Shapes.SimpleMesh modifiedMesh = Shapes.SimpleMesh.CreateFrom(mesh);

			uint[] positiveValues = new uint[3];
			foreach (Vector3 vector in modifiedMesh.Vertices)
				for (int i = 2; i >= 0; i--)
					if (vector[i] >= 0)
						positiveValues[i]++;

			// Most mass should be on the left/ in the negative space.
			uint half = modifiedMesh.VertexCount >> 1;
			Vector3 flip = new Vector3();
			for (int i = 2; i >= 0; i--)
				flip[i] = (positiveValues[i] > half) ? -1 : 1;
			// Flip the direction of vertices if more mass is on the positive side.
			if (flip != Vector3.One)
				for (uint i = 0; i < modifiedMesh.VertexCount; i++)
					modifiedMesh.SetVertex(i, modifiedMesh.GetVertex(i) * flip);

			return modifiedMesh;
		}

		private static Shapes.SimpleMesh ScaleShape(Shapes.IMesh mesh) {
			IBoundingBox bb = mesh.GetBoundingBox();


			float min = NumberUtil.Min(bb.MinX, bb.MinY, bb.MinZ);
			float max = NumberUtil.Max(bb.MaxX, bb.MaxY, bb.MaxZ);
			float dif = (MAX_VALUE - MIN_VALUE) / (max - min);

			Vector3 minVector = new Vector3(min, min, min);
			Vector3 minExpVector = new Vector3(MIN_VALUE, MIN_VALUE, MIN_VALUE);

			Vector3[] points = new Vector3[mesh.VertexCount];
			for (int i = points.Length - 1; i >= 0; i--) {
				points[i] = (mesh.GetVertex((uint) i) - minVector) * dif + minExpVector;
			}


			Shapes.SimpleMesh modifiedMesh = Shapes.SimpleMesh.CreateFrom(mesh);
			modifiedMesh.Vertices = points;
			return modifiedMesh;
		}


		#endregion

	}

}<|MERGE_RESOLUTION|>--- conflicted
+++ resolved
@@ -19,12 +19,8 @@
 
 		#region --- Properties ---
 
-<<<<<<< HEAD
 		private const int DESIRED_VERTICES = 5000;
-=======
-		private static readonly int DESIRED_VERTICES = 5000;
-		private static readonly int MAX_ITERATIONS = 20;
->>>>>>> f25c0f40
+		private const int MAX_ITERATIONS = 20;
 
 		private static readonly Lazy<ExtendRefiner> lazy =
 			new Lazy<ExtendRefiner> (() => new ExtendRefiner());
@@ -37,7 +33,7 @@
 		#endregion
 
 		#region --- Constructor Methods ---
-		
+
 		/// <summary>
 		/// Initialises a new refiner to increase the amount of faces in a shape.
 		/// </summary>
@@ -147,7 +143,7 @@
 		/// <see langword="null"/>.</exception>
 		/// <exception cref="ArgumentException">If the given file does not exist.
 		/// </exception>
-		/// 
+		///
 		public void RefineMesh(Shapes.IMesh mesh, FileInfo file)
 		{
 			if (file == null)
@@ -245,19 +241,15 @@
 		/// <param name="mesh">The mesh to find the barycenter point.</param>
 		/// <returns>A <see cref="Vector3"/> containing the center.</returns>
 		private static Vector3 FindBaryCenter(Shapes.IMesh mesh) {
-			
+
 			OpenTK.Vector3d totalSum = new OpenTK.Vector3d();
 			double totalArea = 0;
 
 			foreach(Vector3 face in mesh.Faces) {
 
-				Vector3[] vertices = new Vector3[3] {
-					mesh.GetVertex((uint) face.X),
-					mesh.GetVertex((uint) face.Y),
-					mesh.GetVertex((uint) face.Z)
-				};
-
-				double area = AreaOfTriangle(vertices);
+				Vector3[] vertices = mesh.GetVerticesFromFace(face);
+
+				double area = mesh.GetTriArea(vertices);
 				if (double.IsNaN(area))
 					continue;
 				totalSum += OpenTK.Vector3d.Multiply(
@@ -279,19 +271,6 @@
 			for(int i = 2; i >= 0; i--)
 				result += points[i];
 			return result / 3;
-		}
-
-		// http://james-ramsden.com/area-of-a-triangle-in-3d-c-code/
-		[MethodImpl(MethodImplOptions.AggressiveInlining)]
-		private static double AreaOfTriangle(Vector3[] points) {
-			if (points == null || points.Length == 0)
-				throw new ArgumentNullException(nameof(points));
-
-			double a = Vector3.Distance(points[0], points[1]);
-			double b = Vector3.Distance(points[1], points[2]);
-			double c = Vector3.Distance(points[2], points[0]);
-			double sum = (a + b + c) / 2;
-			return Math.Sqrt(sum * (sum-a) * (sum-b) * (sum-c));
 		}
 
 
